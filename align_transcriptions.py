--- conflicted
+++ resolved
@@ -93,21 +93,15 @@
         start_loc, end_loc = search_range
 
         # Go over all text splits - and check matches
-        window_locs_to_compare = np.arange(
-            start_loc, end_loc - window_size, stride_size
-        )
+        window_locs_to_compare = np.arange(start_loc, end_loc - window_size, stride_size)
 
         for window_start_loc in window_locs_to_compare:
-            timestampped_text_to_match_against = all_text[
-                window_start_loc : window_start_loc + window_size
-            ]
+            timestampped_text_to_match_against = all_text[window_start_loc : window_start_loc + window_size]
             searched_start_locs.append(window_start_loc)
             start_locs_similarity_scores.append(
                 cosine(
                     sample_hist,
-                    encode_text_window(
-                        timestampped_text_to_match_against, dictionary, dict_weights
-                    ),
+                    encode_text_window(timestampped_text_to_match_against, dictionary, dict_weights),
                 )
             )
 
@@ -148,10 +142,7 @@
         merged = False
         for idx, existing_range in enumerate(ranges_to_fine_search):
             # If open is within an existing range
-            if (
-                new_range_start_loc > existing_range[0]
-                and new_range_start_loc <= existing_range[1]
-            ):
+            if new_range_start_loc > existing_range[0] and new_range_start_loc <= existing_range[1]:
                 # extend the end of this range with the right most one of the two ranges
                 ranges_to_fine_search[idx] = [
                     existing_range[0],
@@ -160,10 +151,7 @@
                 merged = True
 
             # If end is within an existing range
-            if (
-                new_range_end_loc >= existing_range[0]
-                and new_range_end_loc < existing_range[1]
-            ):
+            if new_range_end_loc >= existing_range[0] and new_range_end_loc < existing_range[1]:
                 # extend the start of this range with the left most one of the two ranges
                 ranges_to_fine_search[idx] = [
                     min(new_range_start_loc, existing_range[0]),
@@ -208,8 +196,7 @@
         # relative to text matchong location within that sample
         if transcript_approx_slice_first_idx < len(reference_time_index[1]) - 1:
             relative_loc_into_slice = (
-                match_window_start_loc
-                - reference_time_index[1][transcript_approx_slice_first_idx]
+                match_window_start_loc - reference_time_index[1][transcript_approx_slice_first_idx]
             ) / (
                 reference_time_index[2][transcript_approx_slice_first_idx]
                 - reference_time_index[1][transcript_approx_slice_first_idx]
@@ -220,14 +207,11 @@
             )
             relative_time_into_slice = relative_loc_into_slice * total_slice_time_length
             transcript_approx_timestamp = (
-                reference_time_index[0][transcript_approx_slice_first_idx]
-                + relative_time_into_slice
+                reference_time_index[0][transcript_approx_slice_first_idx] + relative_time_into_slice
             )
         # or fallback to the time stamp of this last slice
         else:
-            transcript_approx_timestamp = reference_time_index[0][
-                transcript_approx_slice_first_idx
-            ]
+            transcript_approx_timestamp = reference_time_index[0][transcript_approx_slice_first_idx]
 
         sample_approx_timestamp = sample_split_start_at_time
         estimated_audio_lag = transcript_approx_timestamp - sample_approx_timestamp
@@ -284,18 +268,10 @@
     # we could infer the expected mininal audio lag by looking at the difference.
     # This is not accurate - but should allow a better way to filter out outliers due
     # to bad sample matching cases
-    estimated_minimal_audio_lag = (
-        total_transcription_length_seconds - total_audio_recording_length_seconds
-    )
-    lower_audio_lag_limit = (
-        estimated_minimal_audio_lag - initial_audio_lag__estimation_buffer_size_secs
-    )
-    upper_audio_lag_limit = (
-        estimated_minimal_audio_lag + initial_audio_lag__estimation_buffer_size_secs
-    )
-    print(
-        f"Considering lag Estimations in the range: {lower_audio_lag_limit:.2f} - {upper_audio_lag_limit:.2f} secs."
-    )
+    estimated_minimal_audio_lag = total_transcription_length_seconds - total_audio_recording_length_seconds
+    lower_audio_lag_limit = estimated_minimal_audio_lag - initial_audio_lag__estimation_buffer_size_secs
+    upper_audio_lag_limit = estimated_minimal_audio_lag + initial_audio_lag__estimation_buffer_size_secs
+    print(f"Considering lag Estimations in the range: {lower_audio_lag_limit:.2f} - {upper_audio_lag_limit:.2f} secs.")
 
     estimated_lags = []
     estimaged_lags_within_probable_range = None
@@ -315,9 +291,7 @@
             continue
 
         ts_sample_split_segs = split_transcript["segments"]
-        sample_split_text = re.sub(
-            r"[\s,.?]+", " ", "".join([seg["text"] for seg in ts_sample_split_segs])
-        )
+        sample_split_text = re.sub(r"[\s,.?]+", " ", "".join([seg["text"] for seg in ts_sample_split_segs]))
         if len(sample_split_text) < minimal_split_text_length_to_use:
             # Too short (text len wise) splits are skipped - they are too expensive and may not be specific enough
             continue
@@ -338,11 +312,7 @@
             estimated_lags.append(estimated_lag)
 
         estimaged_lags_within_probable_range = np.asarray(
-            [
-                lag
-                for lag in estimated_lags
-                if lower_audio_lag_limit <= lag <= upper_audio_lag_limit
-            ]
+            [lag for lag in estimated_lags if lower_audio_lag_limit <= lag <= upper_audio_lag_limit]
         )
 
         if len(
@@ -709,14 +679,7 @@
 
 def align(args):
     output_transcripts_folder = pathlib.Path(args.transcripts_file).parent
-    output_transcripts_file = (
-<<<<<<< HEAD
-        output_transcripts_folder
-        / f"{pathlib.Path(args.transcripts_file).stem}.aligned.json"
-=======
-        pathlib.Path(args.transcripts_file).parent / f"{pathlib.Path(args.transcripts_file).stem}.aligned.json"
->>>>>>> 60fff5f0
-    )
+    output_transcripts_file = output_transcripts_folder / f"{pathlib.Path(args.transcripts_file).stem}.aligned.json"
 
     # If output transcript file exists - no need to reprocess
     if output_transcripts_file.exists():
@@ -760,9 +723,7 @@
         char_dict,
         char_dict_weights,
     )
-    print(
-        f"Guessed audio lag: {guessed_audio_lag}sec (how much audio is behind reference text)"
-    )
+    print(f"Guessed audio lag: {guessed_audio_lag}sec (how much audio is behind reference text)")
 
     if args.transcripts_split_id is not None:
         print(f"Processing specifically split {args.transcripts_split_id}")
